--- conflicted
+++ resolved
@@ -664,10 +664,7 @@
     :param center: Optional, the type of molecular center to calculate for moelcules specified in specie_indices, defaults 
         to :py:attr:`'Geometry'`, :py:attr:`'Mass'` also valid.
     :param masses: Optional, list of masses associated with the indices in specie_indices. Must be same shape as specie_indices.
-<<<<<<< HEAD
     :param framework_indices: Optional, list of framework indices to be used to correct framework drift. If an empty list is passed no drift correction will be performed.
-=======
->>>>>>> d7ae6875
     """
 
     def __init__(self,
