--- conflicted
+++ resolved
@@ -338,14 +338,7 @@
     def get_molecules(structure: "MDAnalysis.universe.Universe", coords: List[np.ndarray], indices: List[int],
                       center: str, masses: List[float]) -> Tuple[np.ndarray, np.ndarray, Tuple[np.ndarray, np.ndarray]]:
         """
-<<<<<<< HEAD
-        Determine framework and non-framework indices for an :py:mod:`MDAnalysis` compatible file when 
-            specie_indices are provided and contain multiple molecules
-        
-        Warning: This function changes the structure without changing the MDAnalysis object
-=======
         Determine framework and non-framework indices for an :py:mod:`MDAnalysis` compatible file when specie_indices are provided and contain multiple molecules. Warning: This function changes the structure without changing the MDAnalysis object
->>>>>>> bf377a75
          
         :param structure: Initial structure.
         :param coords: fractional coordinates for all atoms.
@@ -560,14 +553,7 @@
     def get_molecules(structure: "MDAnalysis.universe.Universe", coords: List[np.ndarray], indices: List[int],
                       center: str, masses: List[float]) -> Tuple[np.ndarray, np.ndarray, Tuple[np.ndarray, np.ndarray]]:
         """
-<<<<<<< HEAD
-        Determine framework and non-framework indices for an :py:mod:`MDAnalysis` compatible file when 
-            specie_indices are provided and contain multiple molecules
-        
-        Warning: This function changes the structure without changing the MDAnalysis object
-=======
         Determine framework and non-framework indices for an :py:mod:`MDAnalysis` compatible file when specie_indices are provided and contain multiple molecules. Warning: This function changes the structure without changing the MDAnalysis object
->>>>>>> bf377a75
          
         :param structure: Initial structure.
         :param coords: fractional coordinates for all atoms.
@@ -696,13 +682,10 @@
                  specie_indices: List[int] = None,
                  center: str = 'Geometry',
                  masses: List[float] = None):
-<<<<<<< HEAD
-=======
         
         if sub_sample_atoms != 1 and specie_indices != None:
             raise ValueError('sub_sample_atom cannot be used with specie_indices. Please specify only inidices you wish to sample.')
             
->>>>>>> bf377a75
         structure, coords, latt, volume = self.get_structure_coords_latt(universe, sub_sample_atoms, sub_sample_traj,
                                                                          progress)
         if specie != None:
@@ -802,14 +785,7 @@
     def get_molecules(structure: "MDAnalysis.universe.Universe", coords: List[np.ndarray], indices: List[int],
                       center: str, masses: List[float]) -> Tuple[np.ndarray, np.ndarray, Tuple[np.ndarray, np.ndarray]]:
         """
-<<<<<<< HEAD
-        Determine framework and non-framework indices for an :py:mod:`MDAnalysis` compatible file when 
-            specie_indices are provided and contain multiple molecules
-        
-        Warning: This function changes the structure without changing the MDAnalysis object
-=======
         Determine framework and non-framework indices for an :py:mod:`MDAnalysis` compatible file when specie_indices are provided and contain multiple molecules. Warning: This function changes the structure without changing the MDAnalysis object
->>>>>>> bf377a75
          
         :param structure: Initial structure.
         :param coords: fractional coordinates for all atoms.
