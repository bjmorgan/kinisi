--- conflicted
+++ resolved
@@ -97,11 +97,7 @@
                  trajectory: List[Union['ase.atoms.Atoms', List['ase.atom.Atoms']]],
                  parser_params: dict,
                  dtype: str = None,
-<<<<<<< HEAD
-                 bootstrap_params: dict = None,
-=======
                  uncertainty_params: dict = None,
->>>>>>> bf377a75
                  ionic_charge: Union[np.ndarray, int] = 1):
         """
         Create a :py:class:`ConductivityAnalyzer` object from a list or nested list of
