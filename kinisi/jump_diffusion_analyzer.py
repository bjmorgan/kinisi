--- conflicted
+++ resolved
@@ -92,11 +92,7 @@
                  trajectory: List[Union['ase.atoms.Atoms', List['ase.atoms.Atoms']]],
                  parser_params: dict,
                  dtype: str = None,
-<<<<<<< HEAD
-                 bootstrap_params: dict = None):
-=======
                  uncertainty_params: dict = None):
->>>>>>> bf377a75
         """
         Create a :py:class:`JumpDiffusionAnalyzer` object from a list or nested list of
         :py:class:`ase.atoms.Atoms` objects.
@@ -118,11 +114,7 @@
             uncertainty_params = {}
         jdiff_anal = super()._from_ase(trajectory, parser_params, dtype=dtype)
         jdiff_anal._diff = diffusion.MSTDBootstrap(jdiff_anal._delta_t, jdiff_anal._disp_3d, jdiff_anal._n_o,
-<<<<<<< HEAD
-                                                   **bootstrap_params)
-=======
-                                                   **uncertainty_params)
->>>>>>> bf377a75
+                                                   **uncertainty_params)
         return jdiff_anal
 
     @classmethod
